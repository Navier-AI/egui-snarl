--- conflicted
+++ resolved
@@ -302,6 +302,14 @@
         pos * self.scale - self.offset + viewport.center().to_vec2()
     }
 
+    #[inline(always)]
+    pub fn screen_rect_to_graph(&self, rect: Rect, viewport: Rect) -> Rect {
+        Rect::from_min_max(
+            self.screen_pos_to_graph(rect.min, viewport),
+            self.screen_pos_to_graph(rect.max, viewport),
+        )
+    }
+
     // #[inline(always)]
     // pub fn graph_vec_to_screen(&self, size: Vec2) -> Vec2 {
     //     size * self.scale
@@ -391,10 +399,6 @@
         self.new_wires.take()
     }
 
-<<<<<<< HEAD
-    pub fn set_offset(&mut self, offset: Vec2) {
-        self.offset = offset;
-=======
     pub(crate) fn revert_take_wires(&mut self, wires: NewWires) {
         self.new_wires = Some(wires);
     }
@@ -441,7 +445,11 @@
             self.draw_order.remove(order);
             self.draw_order.push(node);
         }
->>>>>>> eee93568
+        self.dirty = true;
+    }
+
+    pub fn set_offset(&mut self, offset: Vec2) {
+        self.offset = offset;
         self.dirty = true;
     }
 }